--- conflicted
+++ resolved
@@ -51,11 +51,7 @@
             }
 
             // invoke the action
-<<<<<<< HEAD
-            val run = wsk.action.invoke(actionName, Map("key0" -> "value0"))
-=======
             val run = wsk.action.invoke(actionName)
->>>>>>> 30c72718
             withActivation(wsk.activation, run, initialWait = 5 seconds, totalWait = 60 seconds) {
                 activation =>
                     // should be successful
