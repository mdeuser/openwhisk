--- conflicted
+++ resolved
@@ -285,23 +285,13 @@
                 (action, _) => action.create(name, Some(TestUtils.getTestActionFilename("malformed.js")))
             }
 
-<<<<<<< HEAD
-            val activation = wsk.action.invoke(name, Map("payload" -> "whatever"))
-            val activationId = wsk.action.extractActivationId(activation)
-            activationId shouldBe a[Some[_]]
-
-            val expected = "ReferenceError" // representing nodejs giving an error when given malformed.js
-            val (found, logs) = wsk.activation.contains(activationId.get, expected)
-            assert(found, s"Did not find '$expected' in activation($activationId) ${logs getOrElse "empty"}")
-=======
-            val run = wsk.action.invoke(name, Map("payload" -> "whatever".toJson))
+            val run = wsk.action.invoke(name, Map("payload" -> "whatever"))
             withActivation(wsk.activation, run) {
                 activation =>
                     activation.fields("response").asJsObject.fields("status") should be("action developer error".toJson)
                     // representing nodejs giving an error when given malformed.js
                     activation.fields("response").asJsObject.toString should include("ReferenceError")
             }
->>>>>>> a3a93966
     }
 
     it should "invoke a blocking action and get only the result" in withAssetCleaner(wskprops) {
