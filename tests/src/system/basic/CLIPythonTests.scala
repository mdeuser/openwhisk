--- conflicted
+++ resolved
@@ -57,14 +57,9 @@
             assetHelper.withCleaner(wsk.action, name) {
                 (action, _) => action.create(name, Some(TestUtils.getCatalogFilename("samples/hello.py")))
             }
-<<<<<<< HEAD
-            wsk.action.invoke(name, Map("name" -> "Prince"), blocking = true, result = true)
-                .stdout should include regex ("""Prince""")
-=======
 
-            withActivation(wsk.activation, wsk.action.invoke(name, Map("name" -> "Prince".toJson))) {
+            withActivation(wsk.activation, wsk.action.invoke(name, Map("name" -> "Prince"))) {
                 _.fields("response").toString should include("Prince")
             }
->>>>>>> a3a93966
     }
 }