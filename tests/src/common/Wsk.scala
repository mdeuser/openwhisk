--- conflicted
+++ resolved
@@ -211,13 +211,8 @@
                     else Seq("--kind", k)
                 } getOrElse Seq()
             } ++
-<<<<<<< HEAD
             { parameters flatMap { p => Seq("-p", p._1 + "," +  p._2) } } ++
-            { annotations flatMap { p => Seq("-p", p._1 + "," +  p._2) } } ++
-=======
-            { parameters flatMap { p => Seq("-p", p._1, p._2.compactPrint) } } ++
-            { annotations flatMap { p => Seq("-a", p._1, p._2.compactPrint) } } ++
->>>>>>> d19d9de7
+            { annotations flatMap { p => Seq("-a", p._1 + "," +  p._2) } } ++
             { timeout map { t => Seq("-t", t.toMillis.toString) } getOrElse Seq() } ++
             { memory map { m => Seq("-m", m.toString) } getOrElse Seq() } ++
             { shared map { s => Seq("--shared", if (s) "yes" else "no") } getOrElse Seq() }
@@ -287,13 +282,8 @@
             implicit wp: WskProps): RunResult = {
         val params = Seq(noun, if (!update) "create" else "update", "--auth", wp.authKey, fqn(name)) ++
             { feed map { f => Seq("--feed", fqn(f)) } getOrElse Seq() } ++
-<<<<<<< HEAD
             { parameters flatMap { p => Seq("-p", p._1 + "," +  p._2) } } ++
-            { annotations flatMap { p => Seq("-p", p._1 + "," +  p._2) } } ++
-=======
-            { parameters flatMap { p => Seq("-p", p._1, p._2.compactPrint) } } ++
-            { annotations flatMap { p => Seq("-a", p._1, p._2.compactPrint) } } ++
->>>>>>> d19d9de7
+            { annotations flatMap { p => Seq("-a", p._1 + "," +  p._2) } } ++
             { shared map { s => Seq("--shared", if (s) "yes" else "no") } getOrElse Seq() }
         cli(wp.overrides ++ params, expectedExitCode)
     }
@@ -344,11 +334,7 @@
         expectedExitCode: Int = SUCCESS_EXIT)(
             implicit wp: WskProps): RunResult = {
         val params = Seq(noun, if (!update) "create" else "update", "--auth", wp.authKey, fqn(name), (trigger), (action)) ++
-<<<<<<< HEAD
-            { annotations flatMap { p => Seq("-p", p._1 + "," +  p._2) } } ++
-=======
-            { annotations flatMap { p => Seq("-a", p._1, p._2.compactPrint) } } ++
->>>>>>> d19d9de7
+            { annotations flatMap { p => Seq("-a", p._1 + "," +  p._2) } } ++
             { if (enable) Seq("--enable") else Seq() } ++
             { shared map { s => Seq("--shared", if (s) "yes" else "no") } getOrElse Seq() }
         val result = cli(wp.overrides ++ params, expectedExitCode)
@@ -643,13 +629,8 @@
         expectedExitCode: Int = SUCCESS_EXIT)(
             implicit wp: WskProps): RunResult = {
         val params = Seq(noun, if (!update) "create" else "update", "--auth", wp.authKey, fqn(name)) ++
-<<<<<<< HEAD
             { parameters flatMap { p => Seq("-p", p._1 + "," +  p._2) } } ++
-            { annotations flatMap { p => Seq("-p", p._1 + "," +  p._2) } } ++
-=======
-            { parameters flatMap { p => Seq("-p", p._1, p._2.compactPrint) } } ++
-            { annotations flatMap { p => Seq("-a", p._1, p._2.compactPrint) } } ++
->>>>>>> d19d9de7
+            { annotations flatMap { p => Seq("-a", p._1 + "," +  p._2) } } ++
             { shared map { s => Seq("--shared", if (s) "yes" else "no") } getOrElse Seq() }
         cli(wp.overrides ++ params, expectedExitCode)
     }
@@ -664,21 +645,13 @@
     def bind(
         provider: String,
         name: String,
-<<<<<<< HEAD
         parameters: Map[String, String] = Map(),
+        annotations: Map[String, String] = Map(),
         expectedExitCode: Int = SUCCESS_EXIT)(
             implicit wp: WskProps): RunResult = {
         val params = Seq(noun, "bind", "--auth", wp.authKey, fqn(provider), fqn(name)) ++
-            { parameters flatMap { p => Seq("-p", p._1 + "," +  p._2) } }
-=======
-        parameters: Map[String, JsValue] = Map(),
-        annotations: Map[String, JsValue] = Map(),
-        expectedExitCode: Int = SUCCESS_EXIT)(
-            implicit wp: WskProps): RunResult = {
-        val params = Seq(noun, "bind", "--auth", wp.authKey, fqn(provider), fqn(name)) ++
-            { parameters flatMap { p => Seq("-p", p._1, p._2.compactPrint) } } ++
-            { annotations flatMap { p => Seq("-a", p._1, p._2.compactPrint) } }
->>>>>>> d19d9de7
+            { parameters flatMap { p => Seq("-p", p._1 + "," +  p._2) } } ++
+            { annotations flatMap { p => Seq("-a", p._1 + "," +  p._2) } }
         cli(wp.overrides ++ params, expectedExitCode)
     }
 }
