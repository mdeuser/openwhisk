--- conflicted
+++ resolved
@@ -12,31 +12,13 @@
 echo Installing Watson package.
 
 createPackage watson \
-<<<<<<< HEAD
-    -a description, "Actions for the Watson analytics APIs" \
-    -a parameters, '[ {"name":"username", "required":false}, {"name":"password", "required":false, "type":"password"} ]'
-=======
     -a 'description','Actions for the Watson analytics APIs' \
     -a 'parameters','"[ {'name':'username', 'required':false}, {'name':'password', 'required':false, 'type':'password'} ]"'
->>>>>>> 80145544
 
 waitForAll
 
 install "$CATALOG_HOME/watson/translate.js" \
     watson/translate \
-<<<<<<< HEAD
-    -a description, 'Translate text' \
-    -a parameters, '[ {"name":"translateFrom", "required":false}, {"name":"translateTo", "required":false}, {"name":"translateParam", "required":false}, {"name":"username", "required":true, "bindTime":true}, {"name":"password", "required":true, "type":"password", "bindTime":true} ]' \
-    -a sampleInput, '{"translateFrom":"en", "translateTo":"fr", "payload":"Hello", "username":"XXX", "password":"XXX"}' \
-    -a sampleOutput, '{"payload":"Bonjour"}'
-
-install "$CATALOG_HOME/watson/languageId.js" \
-    watson/languageId \
-    -a description, 'Identify language' \
-    -a parameters, '[ {"name":"username", "required":true, "bindTime":true}, {"name":"password", "required":true, "type":"password", "bindTime":true}, {"name":"payload", "required":true} ]' \
-    -a sampleInput, '{"payload": "Bonjour", "username":"XXX", "password":"XXX"}' \
-    -a sampleOutput, '{"language": "French", "confidence": 1}'
-=======
     -a 'description','Translate text' \
     -a 'parameters','"[ {'name':'translateFrom', 'required':false}, {'name':'translateTo', 'required':false}, {'name':'translateParam', 'required':false}, {'name':'username', 'required':true, 'bindTime':true}, {'name':'password', 'required':true, 'type':'password', 'bindTime':true} ]"' \
     -a 'sampleInput','"{'translateFrom':'en', 'translateTo':'fr', 'payload':'Hello', 'username':'XXX', 'password':'XXX'}"' \
@@ -48,7 +30,6 @@
     -a 'parameters','"[ {'name':'username', 'required':true, 'bindTime':true}, {'name':'password', 'required':true, 'type':'password', 'bindTime':true}, {'name':'payload', 'required':true} ]"' \
     -a 'sampleInput','"{'payload': 'Bonjour', 'username':'XXX', 'password':'XXX'}"' \
     -a 'sampleOutput','"{'language': 'French', 'confidence': 1}"'
->>>>>>> 80145544
 
 waitForAll
 
