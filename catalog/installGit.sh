#!/bin/bash
#
# use the command line interface to install Git package.
#
: ${WHISK_SYSTEM_AUTH:?"WHISK_SYSTEM_AUTH must be set and non-empty"}
AUTH_KEY=$WHISK_SYSTEM_AUTH

SCRIPTDIR="$(cd $(dirname "$0")/ && pwd)"
CATALOG_HOME=$SCRIPTDIR
source "$CATALOG_HOME/util.sh"

echo Installing Git package.

createPackage github \
<<<<<<< HEAD
    -a description, "Package which contains actions and feeds to interact with Github"
=======
    -a description,"Package which contains actions and feeds to interact with Github"
>>>>>>> 80145544

waitForAll

install "$CATALOG_HOME/github/webhook.js" \
    github/webhook \
<<<<<<< HEAD
    -a feed true \
    -a description, 'Creates a webhook on github to be notified on selected changes' \
    -a parameters, '[ {"name":"username", "required":true, "bindTime":true}, {"name":"repository", "required":true, "bindTime":true}, {"name":"accessToken", "required":true, "bindTime":true},{"name":"events", "required":true} ]' \
    -a sampleInput, '{"username":"whisk", "repository":"WhiskRepository", "accessToken":"123ABCXYZ", "events": "push,commit,delete"}'
=======
    -a 'feed','true' \
    -a 'description','Creates a webhook on github to be notified on selected changes' \
    -a 'parameters','"[ {'name':'username', 'required':true, 'bindTime':true}, {'name':'repository', 'required':true, 'bindTime':true}, {'name':'accessToken', 'required':true, 'bindTime':true},{'name':'events', 'required':true} ]"' \
    -a 'sampleInput','"{'username':'whisk', 'repository':'WhiskRepository', 'accessToken':'123ABCXYZ', 'events': 'push,commit,delete'}"'
>>>>>>> 80145544

waitForAll

echo Git package ERRORS = $ERRORS
exit $ERRORS<|MERGE_RESOLUTION|>--- conflicted
+++ resolved
@@ -12,27 +12,16 @@
 echo Installing Git package.
 
 createPackage github \
-<<<<<<< HEAD
-    -a description, "Package which contains actions and feeds to interact with Github"
-=======
     -a description,"Package which contains actions and feeds to interact with Github"
->>>>>>> 80145544
 
 waitForAll
 
 install "$CATALOG_HOME/github/webhook.js" \
     github/webhook \
-<<<<<<< HEAD
-    -a feed true \
-    -a description, 'Creates a webhook on github to be notified on selected changes' \
-    -a parameters, '[ {"name":"username", "required":true, "bindTime":true}, {"name":"repository", "required":true, "bindTime":true}, {"name":"accessToken", "required":true, "bindTime":true},{"name":"events", "required":true} ]' \
-    -a sampleInput, '{"username":"whisk", "repository":"WhiskRepository", "accessToken":"123ABCXYZ", "events": "push,commit,delete"}'
-=======
     -a 'feed','true' \
     -a 'description','Creates a webhook on github to be notified on selected changes' \
     -a 'parameters','"[ {'name':'username', 'required':true, 'bindTime':true}, {'name':'repository', 'required':true, 'bindTime':true}, {'name':'accessToken', 'required':true, 'bindTime':true},{'name':'events', 'required':true} ]"' \
     -a 'sampleInput','"{'username':'whisk', 'repository':'WhiskRepository', 'accessToken':'123ABCXYZ', 'events': 'push,commit,delete'}"'
->>>>>>> 80145544
 
 waitForAll
 
