--- conflicted
+++ resolved
@@ -12,25 +12,15 @@
 echo Installing Slack package.
 
 createPackage slack \
-<<<<<<< HEAD
-    -a description, "Package which contains actions to interact with the Slack messaging service"
-=======
     -a description,"Package which contains actions to interact with the Slack messaging service"
->>>>>>> 80145544
 
 waitForAll
 
 install "$CATALOG_HOME/slack/post.js" \
     slack/post \
-<<<<<<< HEAD
-    -a description, 'Posts a message to Slack' \
-    -a parameters, '[ {"name":"username", "required":true, "bindTime":true}, {"name":"text", "required":true}, {"name":"url", "required":true, "bindTime":true},{"name":"channel", "required":true, "bindTime":true} ]' \
-    -a sampleInput, '{"username":"whisk", "text":"Hello whisk!", "channel":"myChannel", "url": "https://hooks.slack.com/services/XYZ/ABCDEFG/12345678"}'
-=======
     -a 'description','Posts a message to Slack' \
     -a 'parameters','"[ {'name':'username', 'required':true, 'bindTime':true}, {'name':'text', 'required':true}, {'name':'url', 'required':true, 'bindTime':true},{'name':'channel', 'required':true, 'bindTime':true} ]"' \
     -a 'sampleInput','"{'username':'whisk', 'text':'"Hello whisk!"', 'channel':'myChannel', 'url': 'https://hooks.slack.com/services/XYZ/ABCDEFG/12345678'}"'
->>>>>>> 80145544
 
 waitForAll
 
