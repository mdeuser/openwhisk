--- conflicted
+++ resolved
@@ -12,15 +12,9 @@
 
 echo Installing whisk.system entities.
 
-<<<<<<< HEAD
-createPackage system -a description, "Low-level OpenWhisk utilities"
-createPackage util -a description, "Building blocks that format and assemble data"
-createPackage samples -a description, "A suite of simple actions to help you get started with OpenWhisk"
-=======
 createPackage system -a description,"Low-level OpenWhisk utilities"
 createPackage util -a description,"Building blocks that format and assemble data"
 createPackage samples -a description,"A suite of simple actions to help you get started with OpenWhisk"
->>>>>>> 80145544
 
 waitForAll
 
@@ -30,59 +24,6 @@
 
 install "$CATALOG_HOME/utils/cat.js" \
      util/cat \
-<<<<<<< HEAD
-     -a description, 'Concatenates input into a string' \
-     -a parameters, '[ { "name": "lines", "required": true, "type": "array", "description": "An array of strings or numbers" } ]' \
-     -a sampleInput, '{ "lines": [4, 2, 3] }' \
-     -a sampleOutput, '{ "lines": [4, 2, 3] }'
-
-install "$CATALOG_HOME/utils/sort.js" \
-     util/sort \
-     -a description, 'Sorts an array' \
-     -a parameters, '[ { "name": "lines", "required": true, "type": "array", "description": "An array of strings" } ]' \
-     -a sampleInput, '{ "lines": [4, 2, 3] }' \
-     -a sampleOutput, '{ "lines": [2, 3, 4], "length": 3 }'
-
-install "$CATALOG_HOME/utils/head.js" \
-     util/head \
-     -a description, 'Extract prefix of an array' \
-     -a parameters, '[ { "name": "lines", "required": true, "type": "array", "description": "An array of strings" }, { "name": "num", "required": false, "type": "integer", "description": "The length of the prefix" }]' \
-     -a sampleInput, '{ "lines": [4, 2, 3], "num": 2 }' \
-     -a sampleOutput, '{ "lines": [4, 2], "num": 2 }'
-
-install "$CATALOG_HOME/utils/date.js" \
-     util/date \
-     -a description, 'Current date and time' \
-     -a sampleOutput, '{ "date": "2016-03-22T00:59:55.961Z" }'
-
-install "$CATALOG_HOME/samples/hello.js" \
-     samples/helloWorld \
-     -a description, 'Demonstrates logging facilities' -a parameters '[{"name": "payload", "required":false, "description":"The string to be included in the log record"}]' \
-     -a sampleInput, '{ "payload": "Cat" }' \
-     -a sampleOutput, '{ }' \
-     -a sampleLogOutput, '2016-03-22T01:02:26.387624916Z stdout: hello Cat!'
-
-install "$CATALOG_HOME/samples/greeting.js" \
-     samples/greeting \
-     -a description, 'Returns a friendly greeting' \
-     -a parameters, '[{"name": "name", "required":false}, {"name": "place", "required":false, "description":"The string to be included in the return value"}]' \
-     -a sampleInput, '{ "payload": "Cat", "place": "Narrowsburg" }' \
-     -a sampleOutput, '{ "payload": "Hello, Cat from Narrowsburg!" }' \
-     -a sampleLogOutput, "2016-03-22T01:07:08.384982272Z stdout: params: { place: 'Narrowsburg', payload: 'Cat' }"
-
-install "$CATALOG_HOME/samples/wc.js" \
-     samples/wordCount \
-     -a description, 'Count words in a string' -a parameters '[{"name": "payload", "required":true, "description":"A string"}]' \
-     -a sampleInput, '{ "payload": "Five fuzzy felines"}' \
-     -a sampleOutput, '{ "count": 3 }' \
-     -a sampleLogOutput, "2016-03-22T01:10:07.361649586Z stdout: The message 'Five fuzzy felines' has 3 words"
-
-install "$CATALOG_HOME/samples/echo.js" \
-    samples/echo \
-    -a description, 'Returns the input' -a parameters '[{"name": "payload", "required":false, "description": "Any JSON entity"}]' \
-    -a sampleInput, '{ "payload": "Five fuzzy felines"}' \
-    -a sampleOutput, '{ "payload": "Five fuzzy felines"}'
-=======
      -a 'description','Concatenates input into a string' \
      -a 'parameters','"[ { 'name': 'lines', 'required': true, 'type': 'array', 'description': '"An array of strings or numbers"' } ]"' \
      -a 'sampleInput','"{ 'lines': [4, 2, 3] }"' \
@@ -137,7 +78,6 @@
     -a 'parameters','"[{'name': 'payload', 'required':false, 'description': '"Any JSON entity"'}]"' \
     -a 'sampleInput','"{ 'payload': '"Five fuzzy felines"'}"' \
     -a 'sampleOutput','"{ 'payload': '"Five fuzzy felines"'}"'
->>>>>>> 80145544
 
 waitForAll
 
