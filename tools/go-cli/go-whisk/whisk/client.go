/*
Copyright 2015-2016 IBM Corporation

Licensed under the Apache License, Version 2.0 (the "License");
you may not use this file except in compliance with the License.
You may obtain a copy of the License at

http://www.apache.org/licenses/LICENSE-2.0

Unless required by applicable law or agreed to in writing, software
distributed under the License is distributed on an "AS IS" BASIS,
WITHOUT WARRANTIES OR CONDITIONS OF ANY KIND, either express or implied.
See the License for the specific language governing permissions and
limitations under the License.
 */

package whisk

import (
        "bytes"
        "encoding/base64"
        "encoding/json"
        "fmt"
        "io"
        "io/ioutil"
        "net/http"
        "net/url"
        "crypto/tls"
        "errors"
<<<<<<< HEAD
=======
        "reflect"
>>>>>>> 500d7faa
)

const (
        defaultBaseURL = "openwhisk.ng.bluemix.net"
)

type Client struct {
        client *http.Client
        *Config
        Transport *http.Transport

        Sdks        *SdkService
        Triggers    *TriggerService
        Actions     *ActionService
        Rules       *RuleService
        Activations *ActivationService
        Packages    *PackageService
        Namespaces  *NamespaceService
        Info        *InfoService
}

type Config struct {
        Namespace 	string // NOTE :: Default is "_"
        AuthToken 	string
        Host		string
        BaseURL   	*url.URL // NOTE :: Default is "openwhisk.ng.bluemix.net"
        Version   	string
        Verbose   	bool
        Debug       bool     // For detailed tracing
}

func NewClient(httpClient *http.Client, config *Config) (*Client, error) {

        // TODO: only disable certificate checking in the dev environment
        tlsConfig := &tls.Config{
                InsecureSkipVerify: true,
        }

        http.DefaultClient.Transport = &http.Transport{
                TLSClientConfig: tlsConfig,
        }

        if httpClient == nil {
                httpClient = http.DefaultClient
        }

        var err error
        if config.BaseURL == nil {
                config.BaseURL, err = url.Parse(defaultBaseURL)
                if err != nil {
                    werr := MakeWskError(err, EXITCODE_ERR_GENERAL, DISPLAY_MSG, NO_DISPLAY_USAGE)
                    return nil, werr
                }
        }

        if len(config.Namespace) == 0 {
                config.Namespace = "_"
        }

        if len(config.Version) == 0 {
                config.Version = "v1"
        }

        c := &Client{
                client: httpClient,
                Config: config,
        }

        c.Sdks = &SdkService{client: c}
        c.Triggers = &TriggerService{client: c}
        c.Actions = &ActionService{client: c}
        c.Rules = &RuleService{client: c}
        c.Activations = &ActivationService{client: c}
        c.Packages = &PackageService{client: c}
        c.Namespaces = &NamespaceService{client: c}
        c.Info = &InfoService{client: c}

        return c, nil
}

///////////////////////////////
// Request/Utility Functions //
///////////////////////////////

func (c *Client) NewRequest(method, urlStr string, body interface{}) (*http.Request, error) {

        urlStr = fmt.Sprintf("%s/namespaces/%s/%s", c.Config.Version, c.Config.Namespace, urlStr)

        rel, err := url.Parse(urlStr)
        if err != nil {
            werr := MakeWskError(err, EXITCODE_ERR_GENERAL, DISPLAY_MSG, NO_DISPLAY_USAGE)
            return nil, werr
        }

        u := c.BaseURL.ResolveReference(rel)

        var buf io.ReadWriter
        if body != nil {
                buf = new(bytes.Buffer)
                err := json.NewEncoder(buf).Encode(body)
                if err != nil {
                    werr := MakeWskError(err, EXITCODE_ERR_GENERAL, DISPLAY_MSG, NO_DISPLAY_USAGE)
                    return nil, werr
                }
        }
        req, err := http.NewRequest(method, u.String(), buf)
        if err != nil {
            werr := MakeWskError(err, EXITCODE_ERR_GENERAL, DISPLAY_MSG, NO_DISPLAY_USAGE)
            return nil, werr
        }
        if req.Body != nil {
                req.Header.Add("Content-Type", "application/json")
        }

        c.addAuthHeader(req)

        return req, nil
}

func (c *Client) addAuthHeader(req *http.Request) {
        if c.Config.AuthToken != "" {
                encodedAuthToken := base64.StdEncoding.EncodeToString([]byte(c.Config.AuthToken))
                req.Header.Add("Authorization", fmt.Sprintf("Basic %s", encodedAuthToken))
        }
}

// Do sends an API request and returns the API response.  The API response is
// JSON decoded and stored in the value pointed to by v, or returned as an
// error if an API error has occurred.  If v implements the io.Writer
// interface, the raw response body will be written to v, without attempting to
// first decode it.
func (c *Client) Do(req *http.Request, v interface{}) (*http.Response, error) {
    // TODO :: clean up verbose scheme
    if c.IsVerbose() {
        fmt.Printf("\n[%s]\t%s\n", req.Method, req.URL)
        if len(req.Header) > 0 {
            fmt.Println("Req Headers")
            printJSON(req.Header)
        }
        if req.Body != nil {
            fmt.Println("Req Body")
            fmt.Println(req.Body)
        }
<<<<<<< HEAD
        defer resp.Body.Close()

        if v != nil {
                if w, ok := v.(io.Writer); ok {
                        io.Copy(w, resp.Body)
                } else {
                        err = json.NewDecoder(resp.Body).Decode(v)
                        if err == io.EOF {
                                err = nil // ignore EOF errors caused by empty response body
                        }
                }
=======
    }

    // Issue the request to the Whisk server endpoint
    resp, err := c.client.Do(req)
    if err != nil {
        werr := MakeWskError(err, EXITCODE_ERR_NETWORK, DISPLAY_MSG, NO_DISPLAY_USAGE)
        return nil, werr
    }
    defer resp.Body.Close()

    // Read the response body
    data, err := ioutil.ReadAll(resp.Body)
    if err != nil {
        if c.IsDebug() {
            fmt.Printf("whisk.client.Do: Unable to read response body; err %s\n", err)
        }
        werr := MakeWskError(err, EXITCODE_ERR_NETWORK, DISPLAY_MSG, NO_DISPLAY_USAGE)
        return resp, werr
    }
    if c.IsDebug() {
        fmt.Printf("HTTP Body:\n%s\n", string(data))
    }

    // With the HTTP response status code and the HTTP body contents,
    // the possible response scenarios are:
    //
    // 1. HTTP Success + Valid body matching request expectations
    // 2. HTTP Success + No body expected
    // 3. HTTP Success + Body does NOT match request expectations
    // 4. HTTP Failure + No body
    // 5. HTTP Failure + Body matching error format expectation
    // 6. HTTP Failure + Body NOT matching error format expectation

    // Handle 4. HTTP Failure + No body
    // If this happens, just return no data and an error
    if !IsHttpRespSuccess(resp) && data == nil {
        if c.IsDebug() {
            fmt.Printf("whisk.client.Do: HTTP failure %d + no body\n", resp.StatusCode)
        }
        werr := MakeWskError(errors.New("Command failed due to an HTTP failure"), resp.StatusCode-256, DISPLAY_MSG, NO_DISPLAY_USAGE)
        return resp, werr
    }

    // Handle 5. HTTP Failure + Body matching error format expectation
    // Handle 6. HTTP Failure + Body NOT matching error format expectation
    if !IsHttpRespSuccess(resp) && data != nil {
        if c.IsDebug() {
            fmt.Printf("whisk.client.Do: HTTP failure %d + body\n", resp.StatusCode)
        }
        errorResponse := &ErrorResponse{Response: resp}
        err = json.Unmarshal(data, errorResponse)

        // If the body matches the error response format, return an error containing
        // the response error information (#5)
        if err == nil {
            if c.IsDebug() {
                fmt.Printf("whisk.client.Do: HTTP failure %d; server error %s\n", resp.StatusCode, errorResponse)
            }
            werr := MakeWskError(errorResponse, resp.StatusCode - 256, DISPLAY_MSG, NO_DISPLAY_USAGE)
            return resp, werr
        } else {
            // Otherwise, the body contents are unknown (#6)
            if c.IsDebug() {
                fmt.Printf("whisk.client.Do: HTTP failure with unexpected body contents due to parsing error: '%v'\n", err)
            }
            werr := MakeWskError(errors.New("Command failed due to HTTP failure"), resp.StatusCode - 256, DISPLAY_MSG, NO_DISPLAY_USAGE)
            return resp, werr
>>>>>>> 500d7faa
        }
    }

    // Handle 2. HTTP Success + No body expected
    if IsHttpRespSuccess(resp) && v == nil {
        if c.IsDebug() {
            fmt.Println("whisk.client.Do: No interface provided; no HTTP response body expected")
        }
        return resp, nil
    }

    // Handle 1. HTTP Success + Valid body matching request expectations
    // Handle 3. HTTP Success + Body does NOT match request expectations
    if IsHttpRespSuccess(resp) && v != nil {
        if c.IsDebug() {
            fmt.Printf("whisk.client.Do: Parsing HTTP response into struct type: %s\n", reflect.TypeOf(v) )
        }
        err = json.Unmarshal(data, v)

        // If the decode was successful, return the response without error (#1)
        if err == nil {
            if c.IsDebug() {
                fmt.Printf("whisk.client.Do: Successful parse of HTTP response into struct type: %s\n", reflect.TypeOf(v))
            }
            return resp, nil
        } else {
            // The decode did not work, so the server response was bad (#3)
            if c.IsDebug() {
                fmt.Printf("whisk.client.Do: Unsuccessful parse of HTTP response into struct type: %s; parse error '%v'\n", reflect.TypeOf(v), err)
            }
            werr := MakeWskError(errors.New("Command failed due to invalid HTTP response"), EXITCODE_ERR_HTTP_RESP, DISPLAY_MSG, NO_DISPLAY_USAGE)
            return resp, werr
        }
    }

<<<<<<< HEAD
        err = CheckResponse(v)
        /*err = CheckResponse(resp)
        if err != nil {
                if c.Verbose {
                        printJSON(err)
                }
                return resp, err
        }*/

        return resp, err
=======
    // We should never get here, but just in case return failure
    // to keep the compiler happy
    werr := MakeWskError(errors.New("Command failed due to an internal failure"), EXITCODE_ERR_GENERAL, DISPLAY_MSG, NO_DISPLAY_USAGE)
    return resp, werr
>>>>>>> 500d7faa
}

////////////
// Errors //
////////////

// For containing the server response body when an error message is returned
// Here's an example error response body with HTTP status code == 400
// {
//     "error": "namespace contains invalid characters",
//     "code": 1422870
// }
type ErrorResponse struct {
        Response *http.Response         // HTTP response that caused this error
        ErrMsg   string `json:"error"`  // error message string
        Code     int64  `json:"code"`   // validation error code
}

func (r ErrorResponse) Error() string {
<<<<<<< HEAD
        return fmt.Sprintf("%v %v: %d %v %+v",
=======
        return fmt.Sprintf("%v %v: %d - '%v' %d",
>>>>>>> 500d7faa
                r.Response.Request.Method, r.Response.Request.URL,
                r.Response.StatusCode, r.ErrMsg, r.Code)
}

////////////////////////////
// Basic Client Functions //
////////////////////////////

<<<<<<< HEAD
func (e Error) Error() string {
        return fmt.Sprintf("%v error caused by %v field on %v resource",
                e.Code, e.Field, e.Resource)
}

func CheckResponse(v interface{}) error {
        var err error

        x, ok := (v).(*Action2)

        if (ok && x.Error != "" && x.Code != 0) {
                err = errors.New(fmt.Sprintf("%s (code %d)\n", x.Error, x.Code))

        } else {
                err = nil
        }

        return err

}

func CheckResponse2(r *http.Response) error {
        if c := r.StatusCode; 200 <= c && c <= 299 {
                return nil
        }

        errorResponse := &ErrorResponse{Response: r}
        data, err := ioutil.ReadAll(r.Body)
        if err == nil && data != nil {
                json.Unmarshal(data, errorResponse)
        }

        return errorResponse
}

////////////////////////////
// Basic Client Functions //
////////////////////////////

func (c *Client) IsVerbose() bool {
    return c.Config.Verbose
}

func (c *Client) IsDebug() bool {
    return c.Config.Debug
=======
func (c *Client) IsVerbose() bool {
    return c.Config.Verbose
}

func (c *Client) IsDebug() bool {
    return c.Config.Debug
}

func IsHttpRespSuccess(r *http.Response) bool {
    return r.StatusCode >= 200 && r.StatusCode <= 299
>>>>>>> 500d7faa
}<|MERGE_RESOLUTION|>--- conflicted
+++ resolved
@@ -27,10 +27,7 @@
         "net/url"
         "crypto/tls"
         "errors"
-<<<<<<< HEAD
-=======
         "reflect"
->>>>>>> 500d7faa
 )
 
 const (
@@ -174,19 +171,6 @@
             fmt.Println("Req Body")
             fmt.Println(req.Body)
         }
-<<<<<<< HEAD
-        defer resp.Body.Close()
-
-        if v != nil {
-                if w, ok := v.(io.Writer); ok {
-                        io.Copy(w, resp.Body)
-                } else {
-                        err = json.NewDecoder(resp.Body).Decode(v)
-                        if err == io.EOF {
-                                err = nil // ignore EOF errors caused by empty response body
-                        }
-                }
-=======
     }
 
     // Issue the request to the Whisk server endpoint
@@ -254,7 +238,6 @@
             }
             werr := MakeWskError(errors.New("Command failed due to HTTP failure"), resp.StatusCode - 256, DISPLAY_MSG, NO_DISPLAY_USAGE)
             return resp, werr
->>>>>>> 500d7faa
         }
     }
 
@@ -290,23 +273,10 @@
         }
     }
 
-<<<<<<< HEAD
-        err = CheckResponse(v)
-        /*err = CheckResponse(resp)
-        if err != nil {
-                if c.Verbose {
-                        printJSON(err)
-                }
-                return resp, err
-        }*/
-
-        return resp, err
-=======
     // We should never get here, but just in case return failure
     // to keep the compiler happy
     werr := MakeWskError(errors.New("Command failed due to an internal failure"), EXITCODE_ERR_GENERAL, DISPLAY_MSG, NO_DISPLAY_USAGE)
     return resp, werr
->>>>>>> 500d7faa
 }
 
 ////////////
@@ -326,11 +296,7 @@
 }
 
 func (r ErrorResponse) Error() string {
-<<<<<<< HEAD
-        return fmt.Sprintf("%v %v: %d %v %+v",
-=======
         return fmt.Sprintf("%v %v: %d - '%v' %d",
->>>>>>> 500d7faa
                 r.Response.Request.Method, r.Response.Request.URL,
                 r.Response.StatusCode, r.ErrMsg, r.Code)
 }
@@ -339,62 +305,14 @@
 // Basic Client Functions //
 ////////////////////////////
 
-<<<<<<< HEAD
-func (e Error) Error() string {
-        return fmt.Sprintf("%v error caused by %v field on %v resource",
-                e.Code, e.Field, e.Resource)
-}
-
-func CheckResponse(v interface{}) error {
-        var err error
-
-        x, ok := (v).(*Action2)
-
-        if (ok && x.Error != "" && x.Code != 0) {
-                err = errors.New(fmt.Sprintf("%s (code %d)\n", x.Error, x.Code))
-
-        } else {
-                err = nil
-        }
-
-        return err
-
-}
-
-func CheckResponse2(r *http.Response) error {
-        if c := r.StatusCode; 200 <= c && c <= 299 {
-                return nil
-        }
-
-        errorResponse := &ErrorResponse{Response: r}
-        data, err := ioutil.ReadAll(r.Body)
-        if err == nil && data != nil {
-                json.Unmarshal(data, errorResponse)
-        }
-
-        return errorResponse
-}
-
-////////////////////////////
-// Basic Client Functions //
-////////////////////////////
-
 func (c *Client) IsVerbose() bool {
     return c.Config.Verbose
 }
 
 func (c *Client) IsDebug() bool {
     return c.Config.Debug
-=======
-func (c *Client) IsVerbose() bool {
-    return c.Config.Verbose
-}
-
-func (c *Client) IsDebug() bool {
-    return c.Config.Debug
 }
 
 func IsHttpRespSuccess(r *http.Response) bool {
     return r.StatusCode >= 200 && r.StatusCode <= 299
->>>>>>> 500d7faa
 }