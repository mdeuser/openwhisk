--- conflicted
+++ resolved
@@ -320,15 +320,9 @@
                 fmt.Printf("actionGetCmd: invalid number of arguments: %s\n", args)
             }
 
-<<<<<<< HEAD
-            errMsg := "Invalid argument list.\n"
-            whiskErr := whisk.MakeWskError(errors.New(errMsg), whisk.EXITCODE_ERR_GENERAL,
-                whisk.DISPLAY_MSG, whisk.DISPLAY_USAGE)
-=======
             errMsg := fmt.Sprintf("Unable to invoke action: Invalid number of arguments (%d)\n", len(args))
             whiskErr := whisk.MakeWskErrorFromWskError(errors.New(errMsg), err, whisk.EXITCODE_ERR_GENERAL,
-                whisk.DISPLAY_MSG, whisk.NO_DISPLAY_USAGE)
->>>>>>> dc90d2f3
+                whisk.DISPLAY_MSG, whisk.DISPLAY_USAGE)
 
             return whiskErr
         }
