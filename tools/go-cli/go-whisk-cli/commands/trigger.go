/*
Copyright 2015-2016 IBM Corporation

Licensed under the Apache License, Version 2.0 (the "License");
you may not use this file except in compliance with the License.
You may obtain a copy of the License at

http://www.apache.org/licenses/LICENSE-2.0

Unless required by applicable law or agreed to in writing, software
distributed under the License is distributed on an "AS IS" BASIS,
WITHOUT WARRANTIES OR CONDITIONS OF ANY KIND, either express or implied.
See the License for the specific language governing permissions and
limitations under the License.
*/

package commands

import (
    "encoding/json"
    "errors"
    "fmt"
    "strings"

    "../../go-whisk/whisk"

    "github.com/spf13/cobra"
)

// triggerCmd represents the trigger command
var triggerCmd = &cobra.Command{
    Use:   "trigger",
    Short: "work with triggers",
}

var triggerFireCmd = &cobra.Command{
    Use:   "fire <name string> <payload string>",
    Short: "fire trigger event",
    SilenceUsage:   true,
    SilenceErrors:  true,
    RunE: func(cmd *cobra.Command, args []string) error {

        var err error
        var payloadArg string
        if len(args) < 1 || len(args) > 2 {
            whisk.Debug(whisk.DbgError, "Invalid number of arguments %d (expected 1 or 2); args: %#v\n", len(args), args)
            errStr := fmt.Sprintf("Invalid number of arguments (%d) provided; 1 or 2 arguments are expected", len(args))
            werr := whisk.MakeWskError(errors.New(errStr), whisk.EXITCODE_ERR_GENERAL, whisk.DISPLAY_MSG, whisk.DISPLAY_USAGE)
            return werr
        }

        qName, err := parseQualifiedName(args[0])
        if err != nil {
            whisk.Debug(whisk.DbgError, "parseQualifiedName(%s) failed: %s\n", args[0], err)
            errMsg := fmt.Sprintf("Failed to parse qualified name: %s\n", args[0])
            whiskErr := whisk.MakeWskErrorFromWskError(errors.New(errMsg), err, whisk.EXITCODE_ERR_GENERAL,
                whisk.DISPLAY_MSG, whisk.NO_DISPLAY_USAGE)

            return whiskErr
        }
        if len(qName.namespace) == 0 {
            whisk.Debug(whisk.DbgError, "Namespace is missing from '%s'\n", args[0])
            errStr := fmt.Sprintf("No valid namespace detected.  Run 'wsk property set --namespace' or ensure the name argument is preceded by a \"/\"")
            werr := whisk.MakeWskError(errors.New(errStr), whisk.EXITCODE_ERR_GENERAL, whisk.DISPLAY_MSG, whisk.DISPLAY_USAGE)
            return werr
        }
        client.Namespace = qName.namespace

        payload := map[string]interface{}{}

        flags.common.param = ParamArgs

        if len(flags.common.param) > 0 {
            parameters, err := parseParameters(flags.common.param)
            if err != nil {
                whisk.Debug(whisk.DbgError, "parseParameters(%#v) failed: %s\n", flags.common.param, err)
                errStr := fmt.Sprintf("Invalid parameter argument '%#v': %s", flags.common.param, err)
                werr := whisk.MakeWskErrorFromWskError(errors.New(errStr), err, whisk.EXITCODE_ERR_GENERAL, whisk.DISPLAY_MSG, whisk.DISPLAY_USAGE)
                return werr
            }

            for _, param := range parameters {
                payload[param.Key] = param.Value
            }
        }

        if len(args) == 2 {
            payloadArg = args[1]
            reader := strings.NewReader(payloadArg)
            err = json.NewDecoder(reader).Decode(&payload)
            if err != nil {
                payload["payload"] = payloadArg
                whisk.Debug(whisk.DbgError, "json.NewDecoder().Decode() failure decoding '%s': : %s\n", payloadArg, err)
                whisk.Debug(whisk.DbgWarn, "Defaulting payload to %#v\n", payload)
            }
        }

        trigResp, _, err := client.Triggers.Fire(qName.entityName, payload)
        if err != nil {
            whisk.Debug(whisk.DbgError, "client.Triggers.Fire(%s, %#v) failed: %s\n", qName.entityName, payload, err)
            errStr := fmt.Sprintf("Unable to fire trigger '%s': %s", qName.entityName, err)
            werr := whisk.MakeWskErrorFromWskError(errors.New(errStr), err, whisk.EXITCODE_ERR_GENERAL, whisk.DISPLAY_MSG, whisk.NO_DISPLAY_USAGE)
            return werr
        }

        fmt.Printf("ok: triggered %s with id %s\n", qName.entityName, trigResp.ActivationId )
        return nil
    },
}

var triggerCreateCmd = &cobra.Command{
    Use:   "create",
    Short: "create new trigger",
    SilenceUsage:   true,
    SilenceErrors:  true,
    RunE: func(cmd *cobra.Command, args []string) error {

        var err error
        var feedArgPassed bool = (flags.common.feed != "")
        var feedParams []string

        if len(args) != 1 {
            whisk.Debug(whisk.DbgError, "Invalid number of arguments %d; args: %#v\n", len(args), args)
            errStr := fmt.Sprintf("Invalid number of arguments (%d) provided; exactly one argument is expected", len(args))
            werr := whisk.MakeWskError(errors.New(errStr), whisk.EXITCODE_ERR_GENERAL, whisk.DISPLAY_MSG, whisk.DISPLAY_USAGE)
            return werr
        }

        qName, err := parseQualifiedName(args[0])
        if err != nil {
            whisk.Debug(whisk.DbgError, "parseQualifiedName(%s) failed: %s\n", args[0], err)
            errMsg := fmt.Sprintf("Failed to parse qualified name: %s\n", args[0])
            whiskErr := whisk.MakeWskErrorFromWskError(errors.New(errMsg), err, whisk.EXITCODE_ERR_GENERAL,
                whisk.DISPLAY_MSG, whisk.NO_DISPLAY_USAGE)
            return whiskErr
        }
        if len(qName.namespace) == 0 {
            whisk.Debug(whisk.DbgError, "Namespace is missing from '%s'\n", args[0])
            errStr := fmt.Sprintf("No valid namespace detected.  Run 'wsk property set --namespace' or ensure the name argument is preceded by a \"/\"")
            werr := whisk.MakeWskError(errors.New(errStr), whisk.EXITCODE_ERR_GENERAL, whisk.DISPLAY_MSG, whisk.DISPLAY_USAGE)
            return werr
        }
        client.Namespace = qName.namespace

        // Convert the trigger's list of default parameters from a string into []KeyValue
        // The 1 or more --param arguments have all been combined into a single []string
        // e.g.   --p arg1,arg2 --p arg3,arg4   ->  [arg1, arg2, arg3, arg4]
        flags.common.param = ParamArgs

        whisk.Debug(whisk.DbgInfo, "Parsing parameters: %#v\n", flags.common.param)
        parameters, err := parseParameters(flags.common.param)

        if err != nil {
            whisk.Debug(whisk.DbgError, "parseParameters(%#v) failed: %s\n", flags.common.param, err)
            errStr := fmt.Sprintf("Invalid parameter argument '%#v': %s", flags.common.param, err)
            werr := whisk.MakeWskErrorFromWskError(errors.New(errStr), err, whisk.EXITCODE_ERR_GENERAL, whisk.DISPLAY_MSG, whisk.DISPLAY_USAGE)
            return werr
        }

        var fullTriggerName string
        var fullFeedName string
        if feedArgPassed {
            whisk.Debug(whisk.DbgInfo, "Trigger has a feed\n")
            feedqName, err := parseQualifiedName(flags.common.feed)
            if err != nil {
                whisk.Debug(whisk.DbgError, "parseQualifiedName(%s) failed: %s\n", flags.common.feed, err)
                errMsg := fmt.Sprintf("Failed to parse qualified feed name: %s\n", flags.common.feed)
                whiskErr := whisk.MakeWskErrorFromWskError(errors.New(errMsg), err, whisk.EXITCODE_ERR_GENERAL,
                    whisk.DISPLAY_MSG, whisk.DISPLAY_USAGE)
                return whiskErr
            }
            if len(feedqName.namespace) == 0 {
                whisk.Debug(whisk.DbgError, "Namespace is missing from '%s'\n", flags.common.feed)
                errStr := fmt.Sprintf("No valid namespace detected.  Run 'wsk property set --namespace' or ensure the name argument is preceded by a \"/\"")
                werr := whisk.MakeWskError(errors.New(errStr), whisk.EXITCODE_ERR_GENERAL, whisk.DISPLAY_MSG, whisk.DISPLAY_USAGE)
                return werr
            }

            feedParams = flags.common.param
            fullFeedName = fmt.Sprintf("/%s/%s", feedqName.namespace, feedqName.entityName)

            feedParams = append(feedParams, "lifecycleEvent")
            feedParams = append(feedParams, "CREATE")

            fullTriggerName = fmt.Sprintf("/%s/%s", qName.namespace, qName.entityName)
            feedParams = append(feedParams, "triggerName")
            feedParams = append(feedParams, fullTriggerName)


            feedParams = append(feedParams, "authKey")
            feedParams = append(feedParams, flags.global.auth)  // MWD ?? only from CLI arg

            parameters = whisk.Parameters{}
            whisk.Debug(whisk.DbgInfo, "Trigger feed action parameters: %#v\n", feedParams)
        }

        whisk.Debug(whisk.DbgInfo, "Parsing annotations: %#v\n", flags.common.annotation)
        annotations, err := parseAnnotations(flags.common.annotation)
        if err != nil {
            whisk.Debug(whisk.DbgError, "parseAnnotations(%#v) failed: %s\n", flags.common.annotation, err)
            errStr := fmt.Sprintf("Invalid annotations argument value '%#v': %s", flags.common.annotation, err)
            werr := whisk.MakeWskErrorFromWskError(errors.New(errStr), err, whisk.EXITCODE_ERR_GENERAL, whisk.DISPLAY_MSG, whisk.DISPLAY_USAGE)
            return werr
        }
        if feedArgPassed {
            feedAnnotation := make(map[string]interface{}, 0)
            feedAnnotation["key"] = "feed"
            feedAnnotation["value"] = flags.common.feed
            annotations = append(annotations, feedAnnotation)
            whisk.Debug(whisk.DbgInfo, "Trigger feed annotations: %#v\n", annotations)
        }

        whisk.Debug(whisk.DbgInfo, "Trigger shared: %s\n", flags.common.shared)
        shared := strings.ToLower(flags.common.shared)
        if shared != "yes" && shared != "no" && shared != "" {  // "" means argument was not specified
            whisk.Debug(whisk.DbgError, "Shared argument value '%s' is invalid\n", flags.common.shared)
            errStr := fmt.Sprintf("Invalid --shared argument value '%s'; valid values are 'yes' or 'no'", flags.common.shared)
            werr := whisk.MakeWskErrorFromWskError(errors.New(errStr), nil, whisk.EXITCODE_ERR_GENERAL, whisk.DISPLAY_MSG, whisk.DISPLAY_USAGE)
            return werr
        }
        publish := false
        if shared == "yes" {
            publish = true
        }

        trigger := &whisk.Trigger{
            Name:        qName.entityName,
            Parameters:  parameters,
            Annotations: annotations,
            Publish:     publish,
        }

        retTrigger, _, err := client.Triggers.Insert(trigger, false)
        if err != nil {
            whisk.Debug(whisk.DbgError, "client.Triggers.Insert(%+v,false) failed: %s\n", trigger, err)
            errStr := fmt.Sprintf("Unable to create trigger '%s': %s", trigger.Name, err)
            werr := whisk.MakeWskErrorFromWskError(errors.New(errStr), err, whisk.EXITCODE_ERR_GENERAL, whisk.DISPLAY_MSG, whisk.NO_DISPLAY_USAGE)
            return werr
        }

        // Invoke the specified feed action to configure the trigger feed
        if feedArgPassed {
            err := createFeed(trigger.Name, fullFeedName, feedParams)
            if err != nil {
                whisk.Debug(whisk.DbgError, "createFeed(%s, %s, %+v) failed: %s\n", trigger.Name, flags.common.feed, feedParams, err)
                errStr := fmt.Sprintf("Unable to create trigger '%s': %s", trigger.Name, err)
                werr := whisk.MakeWskErrorFromWskError(errors.New(errStr), err, whisk.EXITCODE_ERR_GENERAL, whisk.DISPLAY_MSG, whisk.NO_DISPLAY_USAGE)

                // Delete trigger that was created for this feed
                delerr := deleteTrigger(args[0])
                if delerr != nil {
                    whisk.Debug(whisk.DbgWarn, "Ignoring deleteTrigger(%s) failure: %s\n", args[0], delerr)
                }
                return werr
            }
        }

        fmt.Println("ok: created trigger")
        //MWD printJSON(retTrigger) // color does appear correctly on vagrant VM
        printJsonNoColor(retTrigger)
        return nil
    },
}

var triggerUpdateCmd = &cobra.Command{
    Use:   "update",
    Short: "update existing trigger",
    SilenceUsage:   true,
    SilenceErrors:  true,
    RunE: func(cmd *cobra.Command, args []string) error {

        var err error
        if len(args) != 1 {
            whisk.Debug(whisk.DbgError, "Invalid number of arguments %d; args: %#v\n", len(args), args)
            errStr := fmt.Sprintf("Invalid number of arguments (%d) provided; exactly one argument is expected", len(args))
            werr := whisk.MakeWskError(errors.New(errStr), whisk.EXITCODE_ERR_GENERAL, whisk.DISPLAY_MSG, whisk.DISPLAY_USAGE)
            return werr
        }

        qName, err := parseQualifiedName(args[0])
        if err != nil {
            whisk.Debug(whisk.DbgError, "parseQualifiedName(%s) failed: %s\n", args[0], err)
            errMsg := fmt.Sprintf("Failed to parse qualified name: %s\n", args[0])
            whiskErr := whisk.MakeWskErrorFromWskError(errors.New(errMsg), err, whisk.EXITCODE_ERR_GENERAL,
                whisk.DISPLAY_MSG, whisk.NO_DISPLAY_USAGE)

            return whiskErr
        }
        if len(qName.namespace) == 0 {
            whisk.Debug(whisk.DbgError, "Namespace is missing from '%s'\n", args[0])
            errStr := fmt.Sprintf("No valid namespace detected.  Run 'wsk property set --namespace' or ensure the name argument is preceded by a \"/\"")
            werr := whisk.MakeWskError(errors.New(errStr), whisk.EXITCODE_ERR_GENERAL, whisk.DISPLAY_MSG, whisk.DISPLAY_USAGE)
            return werr
        }
        client.Namespace = qName.namespace

        // Convert the trigger's list of default parameters from a string into []KeyValue
        // The 1 or more --param arguments have all been combined into a single []string
        // e.g.   --p arg1,arg2 --p arg3,arg4   ->  [arg1, arg2, arg3, arg4]
<<<<<<< HEAD
        flags.common.param = ParamArgs
=======
>>>>>>> 112bc279

        whisk.Debug(whisk.DbgInfo, "Parsing parameters: %#v\n", flags.common.param)
        parameters, err := parseParameters(flags.common.param)

        if err != nil {
            whisk.Debug(whisk.DbgError, "parseParameters(%#v) failed: %s\n", flags.common.param, err)
            errStr := fmt.Sprintf("Invalid parameter argument '%#v': %s", flags.common.param, err)
            werr := whisk.MakeWskErrorFromWskError(errors.New(errStr), err, whisk.EXITCODE_ERR_GENERAL, whisk.DISPLAY_MSG, whisk.DISPLAY_USAGE)
            return werr
        }

        whisk.Debug(whisk.DbgInfo, "Parsing annotations: %#v\n", flags.common.annotation)
        annotations, err := parseAnnotations(flags.common.annotation)

        if err != nil {
            whisk.Debug(whisk.DbgError, "parseAnnotations(%#v) failed: %s\n", flags.common.annotation, err)
            errStr := fmt.Sprintf("Invalid annotations argument value '%#v': %s", flags.common.annotation, err)
            werr := whisk.MakeWskErrorFromWskError(errors.New(errStr), err, whisk.EXITCODE_ERR_GENERAL, whisk.DISPLAY_MSG, whisk.DISPLAY_USAGE)
            return werr
        }

        whisk.Debug(whisk.DbgInfo, "Trigger shared: %s\n", flags.common.shared)
        shared := strings.ToLower(flags.common.shared)

        if shared != "yes" && shared != "no" && shared != "" {  // "" means argument was not specified
            whisk.Debug(whisk.DbgError, "Shared argument value '%s' is invalid\n", flags.common.shared)
            errStr := fmt.Sprintf("Invalid --shared argument value '%s'; valid values are 'yes' or 'no'", flags.common.shared)
            werr := whisk.MakeWskErrorFromWskError(errors.New(errStr), nil, whisk.EXITCODE_ERR_GENERAL, whisk.DISPLAY_MSG, whisk.DISPLAY_USAGE)
            return werr
        }
        publishSet := false
        publish := false
        if shared == "yes" {
            publishSet = true
            publish = true
        } else if shared == "no" {
            publishSet = true
            publish = false
        }

        trigger := &whisk.Trigger{
            Name:        qName.entityName,
            Parameters:  parameters,
            Annotations: annotations,
        }
        if publishSet {
            trigger.Publish = publish
        }

        retTrigger, _, err := client.Triggers.Insert(trigger, true)
        if err != nil {
            whisk.Debug(whisk.DbgError, "client.Triggers.Insert(%+v,true) failed: %s\n", trigger, err)
            errStr := fmt.Sprintf("Unable to update trigger '%s': %s", trigger.Name, err)
            werr := whisk.MakeWskErrorFromWskError(errors.New(errStr), err, whisk.EXITCODE_ERR_GENERAL, whisk.DISPLAY_MSG, whisk.NO_DISPLAY_USAGE)
            return werr
        }

        fmt.Println("ok: updated trigger")
        //MWD printJSON(retTrigger) // color does appear correctly on vagrant VM
        printJsonNoColor(retTrigger)
        return nil
    },
}

var triggerGetCmd = &cobra.Command{
    Use:   "get <name string>",
    Short: "get trigger",
    SilenceUsage:   true,
    SilenceErrors:  true,
    RunE: func(cmd *cobra.Command, args []string) error {
        var err error
        if len(args) != 1 {
            whisk.Debug(whisk.DbgError, "Invalid number of arguments %d; args: %#v\n", len(args), args)
            errStr := fmt.Sprintf("Invalid number of arguments (%d) provided; exactly one argument is expected", len(args))
            werr := whisk.MakeWskError(errors.New(errStr), whisk.EXITCODE_ERR_GENERAL, whisk.DISPLAY_MSG, whisk.DISPLAY_USAGE)
            return werr
        }

        qName, err := parseQualifiedName(args[0])
        if err != nil {
            whisk.Debug(whisk.DbgError, "parseQualifiedName(%s) failed: %s\n", args[0], err)
            errMsg := fmt.Sprintf("Failed to parse qualified name: %s\n", args[0])
            whiskErr := whisk.MakeWskErrorFromWskError(errors.New(errMsg), err, whisk.EXITCODE_ERR_GENERAL,
                whisk.DISPLAY_MSG, whisk.NO_DISPLAY_USAGE)

            return whiskErr
        }
        if len(qName.namespace) == 0 {
            whisk.Debug(whisk.DbgError, "Namespace is missing from '%s'\n", args[0])
            errStr := fmt.Sprintf("No valid namespace detected.  Run 'wsk property set --namespace' or ensure the name argument is preceded by a \"/\"")
            werr := whisk.MakeWskError(errors.New(errStr), whisk.EXITCODE_ERR_GENERAL, whisk.DISPLAY_MSG, whisk.DISPLAY_USAGE)
            return werr
        }
        client.Namespace = qName.namespace

        retTrigger, _, err := client.Triggers.Get(qName.entityName)
        if err != nil {
            whisk.Debug(whisk.DbgError, "client.Triggers.Get(%s) failed: %s\n", qName.entityName, err)
            errStr := fmt.Sprintf("Unable to get trigger '%s': %s", qName.entityName, err)
            werr := whisk.MakeWskErrorFromWskError(errors.New(errStr), err, whisk.EXITCODE_ERR_GENERAL, whisk.DISPLAY_MSG, whisk.NO_DISPLAY_USAGE)
            return werr
        }
        fmt.Printf("ok: got trigger %s\n", qName.entityName)
        //MWD printJSON(retTrigger) // color does appear correctly on vagrant VM
        printJsonNoColor(retTrigger)
        return nil
    },
}

var triggerDeleteCmd = &cobra.Command{
    Use:   "delete <name string>",
    Short: "delete trigger",
    SilenceUsage:   true,
    SilenceErrors:  true,
    RunE: func(cmd *cobra.Command, args []string) error {
        var err error
        if len(args) != 1 {
            whisk.Debug(whisk.DbgError, "Invalid number of arguments %d; args: %#v\n", len(args), args)
            errStr := fmt.Sprintf("Invalid number of arguments (%d) provided; exactly one argument is expected", len(args))
            werr := whisk.MakeWskError(errors.New(errStr), whisk.EXITCODE_ERR_GENERAL, whisk.DISPLAY_MSG, whisk.DISPLAY_USAGE)
            return werr
        }

        qName, err := parseQualifiedName(args[0])
        if err != nil {
            whisk.Debug(whisk.DbgError, "parseQualifiedName(%s) failed: %s\n", args[0], err)
            errMsg := fmt.Sprintf("Failed to parse qualified name: %s\n", args[0])
            whiskErr := whisk.MakeWskErrorFromWskError(errors.New(errMsg), err, whisk.EXITCODE_ERR_GENERAL,
                whisk.DISPLAY_MSG, whisk.NO_DISPLAY_USAGE)

            return whiskErr
        }
        if len(qName.namespace) == 0 {
            whisk.Debug(whisk.DbgError, "Namespace is missing from '%s'\n", args[0])
            errStr := fmt.Sprintf("No valid namespace detected.  Run 'wsk property set --namespace' or ensure the name argument is preceded by a \"/\"")
            werr := whisk.MakeWskError(errors.New(errStr), whisk.EXITCODE_ERR_GENERAL, whisk.DISPLAY_MSG, whisk.DISPLAY_USAGE)
            return werr
        }
        client.Namespace = qName.namespace

        _, err = client.Triggers.Delete(qName.entityName)
        if err != nil {
            whisk.Debug(whisk.DbgError, "client.Triggers.Delete(%s) failed: %s\n", qName.entityName, err)
            errStr := fmt.Sprintf("Unable to delete trigger '%s': %s", qName.entityName, err)
            werr := whisk.MakeWskErrorFromWskError(errors.New(errStr), err, whisk.EXITCODE_ERR_GENERAL, whisk.DISPLAY_MSG, whisk.NO_DISPLAY_USAGE)
            return werr
        }
        fmt.Printf("ok: deleted trigger %s\n", qName.entityName)
        return nil
    },
}

var triggerListCmd = &cobra.Command{
    Use:   "list <namespace string>",
    Short: "list all triggers",
    SilenceUsage:   true,
    SilenceErrors:  true,
    RunE: func(cmd *cobra.Command, args []string) error {
        var err error
        qName := qualifiedName{}
        if len(args) == 1 {
            qName, err = parseQualifiedName(args[0])
            if err != nil {
                whisk.Debug(whisk.DbgError, "parseQualifiedName(%s) failed: %s\n", args[0], err)
                errStr := fmt.Sprintf("'%s' is not a valid qualified name: %s", args[0], err)
                werr := whisk.MakeWskErrorFromWskError(errors.New(errStr), err, whisk.EXITCODE_ERR_GENERAL, whisk.DISPLAY_MSG, whisk.DISPLAY_USAGE)
                return werr
            }
            ns := qName.namespace
            if len(ns) == 0 {
                whisk.Debug(whisk.DbgError, "Namespace is missing from '%s'\n", args[0])
                errStr := fmt.Sprintf("No valid namespace detected.  Run 'wsk property set --namespace' or ensure the name argument is preceded by a \"/\"")
                werr := whisk.MakeWskError(errors.New(errStr), whisk.EXITCODE_ERR_GENERAL, whisk.DISPLAY_MSG, whisk.DISPLAY_USAGE)
                return werr
            }
            client.Namespace = ns
            whisk.Debug(whisk.DbgInfo, "Using namespace '%s' from argument '%s''\n", ns, args[0])

            if pkg := qName.packageName; len(pkg) > 0 {
                // todo :: scope call to package
            }
        }

        options := &whisk.TriggerListOptions{
            Skip:  flags.common.skip,
            Limit: flags.common.limit,
        }
        triggers, _, err := client.Triggers.List(options)
        if err != nil {
            whisk.Debug(whisk.DbgError, "client.Triggers.List(%#v) for namespace '%s' failed: %s\n", options, client.Namespace, err)
            errStr := fmt.Sprintf("Unable to obtain the trigger list for namespace '%s': %s", client.Namespace, err)
            werr := whisk.MakeWskErrorFromWskError(errors.New(errStr), err, whisk.EXITCODE_ERR_GENERAL, whisk.DISPLAY_MSG, whisk.NO_DISPLAY_USAGE)
            return werr
        }
        printList(triggers)
        return nil
    },
}

func createFeed (triggerName string, FullFeedName string, parameters []string) error {
    var originalParams = flags.common.param

    // Invoke the feed action to configure the feed
    feedArgs := []string {FullFeedName}
    flags.common.param = parameters
    flags.common.blocking = true
    err := actionInvokeCmd.RunE(nil, feedArgs)
    if err != nil {
        whisk.Debug(whisk.DbgError, "Invoke of action '%s' failed: %s\n", FullFeedName, err)
        errStr := fmt.Sprintf("Unable to invoke trigger '%s' feed action '%s'; feed is not configured: %s", triggerName, FullFeedName, err)
        err = whisk.MakeWskErrorFromWskError(errors.New(errStr), err, whisk.EXITCODE_ERR_GENERAL, whisk.DISPLAY_MSG, whisk.DISPLAY_USAGE)
    } else {
        whisk.Debug(whisk.DbgInfo, "Successfully configured trigger feed via feed action '%s'\n", FullFeedName)
    }

    flags.common.param = originalParams
    return err
}

func deleteTrigger (triggerName string) error {
    args := []string {triggerName}
    err := triggerDeleteCmd.RunE(nil, args)
    if err != nil {
        whisk.Debug(whisk.DbgError, "Trigger '%s' delete failed: %s\n", triggerName, err)
        errStr := fmt.Sprintf("Unable to delete trigger '%s': %s", triggerName, err)
        err = whisk.MakeWskErrorFromWskError(errors.New(errStr), err, whisk.EXITCODE_ERR_GENERAL, whisk.DISPLAY_MSG, whisk.DISPLAY_USAGE)
    }

    return err
}

func init() {

    triggerCreateCmd.Flags().StringSliceVarP(&flags.common.annotation, "annotation", "a", []string{}, "annotations")
    triggerCreateCmd.Flags().StringSliceVarP(&flags.common.param, "param", "p", []string{}, "default parameters")
    triggerCreateCmd.Flags().StringVar(&flags.common.shared, "shared", "no", "shared action [yes|no]")
    triggerCreateCmd.Flags().StringVarP(&flags.common.feed, "feed", "f", "", "trigger feed")

    triggerUpdateCmd.Flags().StringSliceVarP(&flags.common.annotation, "annotation", "a", []string{}, "annotations")
    triggerUpdateCmd.Flags().StringSliceVarP(&flags.common.param, "param", "p", []string{}, "default parameters")
    triggerUpdateCmd.Flags().StringVar(&flags.common.shared, "shared", "", "shared action (yes = shared, no[default] = private)")

    triggerFireCmd.Flags().StringSliceVarP(&flags.common.param, "param", "p", []string{}, "default parameters")

    triggerListCmd.Flags().IntVarP(&flags.common.skip, "skip", "s", 0, "skip this many entities from the head of the collection")
    triggerListCmd.Flags().IntVarP(&flags.common.limit, "limit", "l", 30, "only return this many entities from the collection")

    triggerCmd.AddCommand(
        triggerFireCmd,
        triggerCreateCmd,
        triggerUpdateCmd,
        triggerGetCmd,
        triggerDeleteCmd,
        triggerListCmd,
    )

}<|MERGE_RESOLUTION|>--- conflicted
+++ resolved
@@ -67,8 +67,6 @@
         client.Namespace = qName.namespace
 
         payload := map[string]interface{}{}
-
-        flags.common.param = ParamArgs
 
         if len(flags.common.param) > 0 {
             parameters, err := parseParameters(flags.common.param)
@@ -145,8 +143,6 @@
         // Convert the trigger's list of default parameters from a string into []KeyValue
         // The 1 or more --param arguments have all been combined into a single []string
         // e.g.   --p arg1,arg2 --p arg3,arg4   ->  [arg1, arg2, arg3, arg4]
-        flags.common.param = ParamArgs
-
         whisk.Debug(whisk.DbgInfo, "Parsing parameters: %#v\n", flags.common.param)
         parameters, err := parseParameters(flags.common.param)
 
@@ -297,10 +293,6 @@
         // Convert the trigger's list of default parameters from a string into []KeyValue
         // The 1 or more --param arguments have all been combined into a single []string
         // e.g.   --p arg1,arg2 --p arg3,arg4   ->  [arg1, arg2, arg3, arg4]
-<<<<<<< HEAD
-        flags.common.param = ParamArgs
-=======
->>>>>>> 112bc279
 
         whisk.Debug(whisk.DbgInfo, "Parsing parameters: %#v\n", flags.common.param)
         parameters, err := parseParameters(flags.common.param)
